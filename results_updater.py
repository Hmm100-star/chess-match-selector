--- conflicted
+++ resolved
@@ -49,21 +49,14 @@
 def _parse_who_won(raw: str) -> str | None:
     """Return a canonical winner marker: w, b, t, or None for blank."""
 
-<<<<<<< HEAD
 def _parse_winner(raw: str) -> tuple[ResultDelta, ResultDelta]:
     if raw is None:
         raise ValueError("Winner must be provided for every listed pairing.")
-=======
-def _parse_who_won(raw: Optional[str]) -> Optional[str]:
-    if raw is None or (isinstance(raw, float) and pd.isna(raw)):
-        return None
->>>>>>> 35011a63
 
     value = str(raw).strip().lower()
     if not value:
         raise ValueError("Winner must be provided for every listed pairing.")
 
-<<<<<<< HEAD
     if value in {"white", "w", "1-0", "white win", "white player"}:
         return ResultDelta(1, 0, 0), ResultDelta(0, 1, 0)
     if value in {"black", "b", "0-1", "black win", "black player"}:
@@ -80,13 +73,6 @@
 
 def _has_result(delta: ResultDelta) -> bool:
     return any([delta.wins, delta.losses, delta.ties])
-=======
-    if value not in {"w", "b", "t"}:
-        raise ValueError("Who Won must be W (white), B (black), or T (tie). Got: %r" % raw)
-
-    mapping = {"w": "white", "b": "black", "t": "tie"}
-    return mapping[value]
->>>>>>> 35011a63
 
 
 def _parse_homework(value: str) -> int:
@@ -144,12 +130,7 @@
 
     def apply_player(
         name: str,
-<<<<<<< HEAD
         result_delta: ResultDelta,
-=======
-        color_field: str,
-        result_delta: Optional[ResultDelta],
->>>>>>> 35011a63
         correct_raw: str,
         incorrect_raw: str,
     ) -> None:
@@ -158,11 +139,7 @@
         incorrect_delta = _parse_homework(incorrect_raw)
 
         if not player_name:
-<<<<<<< HEAD
             if _has_result(result_delta) or correct_delta or incorrect_delta:
-=======
-            if result_delta and (result_delta.wins or result_delta.losses or result_delta.ties):
->>>>>>> 35011a63
                 raise ValueError("Cannot record results without a player name.")
             if any(_normalise_name(v) for v in [correct_raw, incorrect_raw]):
                 raise ValueError("Cannot record homework without a player name.")
@@ -171,13 +148,6 @@
         if player_name not in name_to_index:
             raise ValueError(f"Player '{player_name}' not found in Student_Information.csv")
 
-<<<<<<< HEAD
-=======
-        correct_delta = _parse_homework(correct_raw)
-        incorrect_delta = _parse_homework(incorrect_raw)
-        result_delta = result_delta or ResultDelta(0, 0, 0)
-
->>>>>>> 35011a63
         student_index = name_to_index[player_name]
         students_df.at[student_index, color_field] += 1
         students_df.at[student_index, "Total Wins"] += result_delta.wins
@@ -187,81 +157,16 @@
         students_df.at[student_index, "Incorrect Homework"] += incorrect_delta
 
     for _, row in matches_df.iterrows():
-<<<<<<< HEAD
         white_delta, black_delta = _parse_winner(row.get("Who Won"))
         update_player(
             row.get("White Player"),
             white_delta,
-=======
-        white_name = _normalise_name(row.get("White Player"))
-        black_name = _normalise_name(row.get("Black Player"))
-        winner = _parse_who_won(row.get("Who Won"))
-
-        if winner == "white" and not white_name:
-            raise ValueError("Cannot record a White win without a White Player name.")
-        if winner == "black" and not black_name:
-            raise ValueError("Cannot record a Black win without a Black Player name.")
-        if winner == "tie" and (not white_name or not black_name):
-            raise ValueError("Cannot record a tie without both player names.")
-        if winner is None and white_name and black_name:
-            raise ValueError("Who Won must be W, B, or T when both players are listed.")
-        if not white_name and not black_name:
-            if winner:
-                raise ValueError("Cannot record a result when both player names are blank.")
-            if any(
-                _normalise_name(row.get(key))
-                for key in [
-                    "White Homework Correct",
-                    "White Homework Incorrect",
-                    "Black Homework Correct",
-                    "Black Homework Incorrect",
-                ]
-            ):
-                raise ValueError("Cannot record homework without player names.")
-            continue
-
-        white_result: Optional[ResultDelta]
-        black_result: Optional[ResultDelta]
-        if winner == "white":
-            white_result = ResultDelta(1, 0, 0)
-            black_result = ResultDelta(0, 1, 0)
-        elif winner == "black":
-            white_result = ResultDelta(0, 1, 0)
-            black_result = ResultDelta(1, 0, 0)
-        elif winner == "tie":
-            white_result = ResultDelta(0, 0, 1)
-            black_result = ResultDelta(0, 0, 1)
-        else:
-            white_result = None
-            black_result = None
-            if white_name and not black_name:
-                white_result = ResultDelta(1, 0, 0) if BYE_COUNTS_AS_WIN else ResultDelta(0, 0, 0)
-            elif black_name and not white_name:
-                black_result = ResultDelta(1, 0, 0) if BYE_COUNTS_AS_WIN else ResultDelta(0, 0, 0)
-
-        if not white_name:
-            white_result = None
-        if not black_name:
-            black_result = None
-
-        apply_player(
-            white_name,
-            "# Times Played White",
-            white_result,
->>>>>>> 35011a63
             row.get("White Homework Correct"),
             row.get("White Homework Incorrect"),
         )
-<<<<<<< HEAD
         update_player(
             row.get("Black Player"),
             black_delta,
-=======
-        apply_player(
-            black_name,
-            "# Times Played Black",
-            black_result,
->>>>>>> 35011a63
             row.get("Black Homework Correct"),
             row.get("Black Homework Incorrect"),
         )
