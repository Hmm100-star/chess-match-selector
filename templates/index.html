<!doctype html>
<html
  lang="en"
  class="h-full bg-gray-100 transition-colors duration-300 dark:bg-gray-900"
>
  <head>
    <meta charset="utf-8" />
    <meta name="viewport" content="width=device-width, initial-scale=1" />
    <title>Chess Match Pairing</title>
    <script src="https://cdn.tailwindcss.com"></script>
    <script>
      // Automatically mirror the user's OS-level preference for dark or light mode.
      const applyTheme = (e) => {
        if (e.matches) {
          document.documentElement.classList.add('dark');
        } else {
          document.documentElement.classList.remove('dark');
        }
      };
      const prefersDark = window.matchMedia('(prefers-color-scheme: dark)');
      applyTheme(prefersDark);
      prefersDark.addEventListener('change', applyTheme);
    </script>
  </head>
  <body class="h-full text-gray-900 transition-colors duration-300 dark:text-gray-100">
    <header class="bg-white/80 shadow-sm backdrop-blur transition-colors duration-300 dark:bg-gray-900/80">
      <div class="mx-auto flex max-w-5xl flex-wrap items-center justify-between gap-3 px-4 py-4 text-sm font-semibold text-gray-600 transition-colors duration-300 dark:text-gray-300">
        <span class="text-lg text-gray-900 transition-colors duration-300 dark:text-gray-100">Chess Match Selector</span>
        <div class="flex flex-wrap items-center gap-2">
          <a
            href="{{ url_for('index') }}"
            class="inline-flex items-center justify-center rounded-2xl px-4 py-2 text-center transition-all duration-300 hover:-translate-y-0.5 hover:bg-indigo-100 hover:text-indigo-700 dark:hover:bg-indigo-900/60 sm:min-w-[140px]"
            {% if active_page == 'pairings' %}
              bg-indigo-600 text-white shadow-md shadow-indigo-300/50 dark:bg-indigo-500 dark:shadow-indigo-900/40
            {% else %}
              text-gray-700 dark:text-gray-200
            {% endif %}"
          >Pairings</a>
          <a
            href="{{ url_for('update_page') }}"
            class="inline-flex items-center justify-center rounded-2xl px-4 py-2 text-center transition-all duration-300 hover:-translate-y-0.5 hover:bg-emerald-100 hover:text-emerald-700 dark:hover:bg-emerald-900/60 sm:min-w-[140px]"
            {% if active_page == 'update' %}
              bg-emerald-600 text-white shadow-md shadow-emerald-300/50 dark:bg-emerald-500 dark:shadow-emerald-900/40
            {% else %}
              text-gray-700 dark:text-gray-200
            {% endif %}"
          >Update Sheet</a>
          <a
            href="{{ url_for('about_page') }}"
            class="inline-flex items-center justify-center rounded-2xl px-4 py-2 text-center transition-all duration-300 hover:-translate-y-0.5 hover:bg-sky-100 hover:text-sky-700 dark:hover:bg-sky-900/60 sm:min-w-[140px]"
            {% if active_page == 'about' %}
              bg-sky-600 text-white shadow-md shadow-sky-300/50 dark:bg-sky-500 dark:shadow-sky-900/40
            {% else %}
              text-gray-700 dark:text-gray-200
            {% endif %}"
          >About</a>
          <a
            href="{{ github_url }}"
            target="_blank"
            rel="noopener"
            class="inline-flex items-center justify-center rounded-2xl px-4 py-2 text-center transition-all duration-300 hover:-translate-y-0.5 hover:bg-gray-200 hover:text-gray-900 hover:shadow-lg dark:hover:bg-gray-700 dark:hover:text-white sm:min-w-[140px] text-gray-700 dark:text-gray-200"
          >GitHub</a>
        </div>
      </div>
    </header>
    <div class="flex min-h-screen items-center justify-center px-4 py-10">
      <main
        class="w-full max-w-3xl rounded-3xl bg-white/90 p-8 shadow-2xl backdrop-blur-sm transition-colors duration-300 dark:bg-gray-800/90 sm:p-10"
        aria-labelledby="page-title"
      >
        <header class="mb-8 text-center">
          <h1 id="page-title" class="text-3xl font-semibold tracking-tight md:text-4xl">
            Chess Match Pairing
          </h1>
          <p class="mt-3 text-sm text-gray-600 transition-colors duration-300 dark:text-gray-300">
            Upload player stats, fine-tune weightings, and download balanced matchups in
            one click.
          </p>
        </header>

        {% if error %}
          <div
            class="mb-6 rounded-2xl border border-red-200 bg-red-50/90 px-4 py-3 text-sm font-medium text-red-700 transition-all duration-300 dark:border-red-700/40 dark:bg-red-900/40 dark:text-red-200"
            role="alert"
          >
            {{ error }}
          </div>
        {% endif %}

        {% if success %}
          <div
            class="mb-6 rounded-2xl border border-emerald-200 bg-emerald-50/90 px-4 py-3 text-sm font-medium text-emerald-700 transition-all duration-300 dark:border-emerald-700/40 dark:bg-emerald-900/40 dark:text-emerald-200"
            role="status"
          >
            {{ success }}
          </div>
        {% endif %}

        <form
          action="{{ url_for('upload') }}"
          method="post"
          enctype="multipart/form-data"
          class="space-y-6"
        >
          <div>
            <label
              for="file"
              class="block text-sm font-semibold text-gray-700 transition-colors duration-300 dark:text-gray-200"
              >Upload Student_Information.csv</label
            >
            <input
              id="file"
              name="file"
              type="file"
              accept=".csv"
              required
              class="mt-2 w-full rounded-xl border border-gray-300 bg-white px-4 py-2 text-sm text-gray-900 transition duration-300 focus:border-indigo-500 focus:outline-none focus:ring-2 focus:ring-indigo-200 dark:border-gray-600 dark:bg-gray-900 dark:text-gray-100 dark:focus:border-indigo-400 dark:focus:ring-indigo-400/40"
            />
          </div>

          <div class="grid gap-5 md:grid-cols-2">
            <div>
              <label
                for="win_weight"
                class="block text-sm font-semibold text-gray-700 transition-colors duration-300 dark:text-gray-200"
                >Win performance weight</label
              >
              <input
                id="win_weight"
                name="win_weight"
                type="number"
                min="0"
                step="0.01"
                value="{{ win_weight }}"
                class="mt-2 w-full rounded-xl border border-gray-300 bg-white px-4 py-2 text-sm text-gray-900 transition duration-300 focus:border-indigo-500 focus:outline-none focus:ring-2 focus:ring-indigo-200 dark:border-gray-600 dark:bg-gray-900 dark:text-gray-100 dark:focus:border-indigo-400 dark:focus:ring-indigo-400/40"
              />
            </div>
            <div>
              <label
                for="homework_weight"
                class="block text-sm font-semibold text-gray-700 transition-colors duration-300 dark:text-gray-200"
                >Homework accuracy weight</label
              >
              <input
                id="homework_weight"
                name="homework_weight"
                type="number"
                min="0"
                step="0.01"
                value="{{ homework_weight }}"
                class="mt-2 w-full rounded-xl border border-gray-300 bg-white px-4 py-2 text-sm text-gray-900 transition duration-300 focus:border-indigo-500 focus:outline-none focus:ring-2 focus:ring-indigo-200 dark:border-gray-600 dark:bg-gray-900 dark:text-gray-100 dark:focus:border-indigo-400 dark:focus:ring-indigo-400/40"
              />
            </div>
          </div>

          <p class="text-xs text-gray-500 transition-colors duration-300 dark:text-gray-400">
            Weights are automatically normalised, so 0.7/0.3 or 70/30 both work the same.
          </p>
          <div class="flex justify-center">
            <button
              type="submit"
              class="group relative inline-flex items-center justify-center overflow-hidden rounded-2xl bg-gradient-to-r from-indigo-500 to-blue-600 px-5 py-3 text-sm font-semibold text-white shadow-lg transition-all duration-300 hover:from-indigo-400 hover:to-blue-500 focus:outline-none focus:ring-4 focus:ring-indigo-400/40 focus:ring-offset-2 dark:focus:ring-offset-gray-900"
            >
              <span
                class="absolute inset-0 -translate-y-full bg-white/20 transition-transform duration-500 group-hover:translate-y-0"
              ></span>
              <span class="relative">Generate Pairings</span>
            </button>
          </div>
        </form>

        <section class="mt-10 rounded-2xl border border-dashed border-gray-300 bg-gray-50/70 p-5 text-sm text-gray-700 transition-colors duration-300 dark:border-gray-600 dark:bg-gray-900/40 dark:text-gray-200">
          <h2 class="text-base font-semibold text-gray-900 transition-colors duration-300 dark:text-gray-100">
            What's in the new next_matches.csv?
          </h2>
          <p class="mt-2 text-xs leading-relaxed text-gray-600 transition-colors duration-300 dark:text-gray-300">
<<<<<<< HEAD
            Each pairing now includes a <strong>Who Won</strong> column plus homework correct/incorrect counts. Fill those fields after a round,
=======
            Each pairing now includes a <strong>Who Won</strong> column (use W/B/T) plus homework correct/incorrect counts. Fill those fields after a round,
>>>>>>> 35011a63
            then use the <a href="{{ url_for('update_page') }}" class="font-semibold text-indigo-600 hover:underline">Update Student Information</a> page to push the stats back into your master sheet.
            Bye rows still award a colour and a bye win by default to keep history accurate.
          </p>
        </section>

        <section
          aria-label="Helpful links"
          class="mt-10 flex flex-col gap-3 sm:flex-row sm:flex-wrap"
        >
          <a
            class="flex-1 rounded-2xl border border-gray-200 bg-white px-4 py-3 text-center text-sm font-semibold text-gray-800 shadow-sm transition-all duration-300 hover:-translate-y-0.5 hover:border-indigo-400 hover:text-indigo-600 hover:shadow-md focus:outline-none focus:ring-2 focus:ring-indigo-400/40 focus:ring-offset-2 dark:border-gray-700 dark:bg-gray-900 dark:text-gray-100 dark:hover:border-indigo-400 dark:hover:text-indigo-300 dark:focus:ring-offset-gray-900"
            href="{{ input_template_url }}"
            target="_blank"
            rel="noopener"
            >View Input Template</a
          >
          <a
            class="flex-1 rounded-2xl border border-gray-200 bg-white px-4 py-3 text-center text-sm font-semibold text-gray-800 shadow-sm transition-all duration-300 hover:-translate-y-0.5 hover:border-indigo-400 hover:text-indigo-600 hover:shadow-md focus:outline-none focus:ring-2 focus:ring-indigo-400/40 focus:ring-offset-2 dark:border-gray-700 dark:bg-gray-900 dark:text-gray-100 dark:hover:border-indigo-400 dark:hover:text-indigo-300 dark:focus:ring-offset-gray-900"
            href="{{ output_sample_url }}"
            target="_blank"
            rel="noopener"
            >See Sample Output</a
          >
          <a
            class="flex-1 rounded-2xl border border-gray-200 bg-white px-4 py-3 text-center text-sm font-semibold text-gray-800 shadow-sm transition-all duration-300 hover:-translate-y-0.5 hover:border-indigo-400 hover:text-indigo-600 hover:shadow-md focus:outline-none focus:ring-2 focus:ring-indigo-400/40 focus:ring-offset-2 dark:border-gray-700 dark:bg-gray-900 dark:text-gray-100 dark:hover:border-indigo-400 dark:hover:text-indigo-300 dark:focus:ring-offset-gray-900"
            href="{{ github_url }}"
            target="_blank"
            rel="noopener"
            >GitHub Repository</a
          >
        </section>

        {% if output_exists %}
          <section class="mt-10 text-center">
            <a
              href="{{ url_for('download') }}"
              class="inline-flex items-center rounded-2xl border border-indigo-300 bg-indigo-50 px-4 py-2 text-sm font-semibold text-indigo-700 shadow-sm transition-all duration-300 hover:-translate-y-0.5 hover:border-indigo-500 hover:bg-indigo-100 hover:text-indigo-800 focus:outline-none focus:ring-2 focus:ring-indigo-400/40 focus:ring-offset-2 dark:border-indigo-500/40 dark:bg-indigo-500/10 dark:text-indigo-100 dark:hover:border-indigo-400 dark:hover:bg-indigo-500/20 dark:hover:text-indigo-50 dark:focus:ring-offset-gray-900"
            >
              Download next_matches.csv
            </a>
          </section>
        {% endif %}

        {% if summary %}
          <section class="mt-10">
            <h2 class="text-lg font-semibold text-gray-900 transition-colors duration-300 dark:text-gray-100">
              Latest Summary
            </h2>
            <pre
              class="mt-3 whitespace-pre-wrap rounded-2xl border border-gray-200 bg-gray-50 p-4 text-sm text-gray-800 transition-colors duration-300 dark:border-gray-700 dark:bg-gray-900 dark:text-gray-100"
            >{{ summary }}</pre>
          </section>
        {% endif %}
      </main>
    </div>
  </body>
</html><|MERGE_RESOLUTION|>--- conflicted
+++ resolved
@@ -174,11 +174,7 @@
             What's in the new next_matches.csv?
           </h2>
           <p class="mt-2 text-xs leading-relaxed text-gray-600 transition-colors duration-300 dark:text-gray-300">
-<<<<<<< HEAD
             Each pairing now includes a <strong>Who Won</strong> column plus homework correct/incorrect counts. Fill those fields after a round,
-=======
-            Each pairing now includes a <strong>Who Won</strong> column (use W/B/T) plus homework correct/incorrect counts. Fill those fields after a round,
->>>>>>> 35011a63
             then use the <a href="{{ url_for('update_page') }}" class="font-semibold text-indigo-600 hover:underline">Update Student Information</a> page to push the stats back into your master sheet.
             Bye rows still award a colour and a bye win by default to keep history accurate.
           </p>
